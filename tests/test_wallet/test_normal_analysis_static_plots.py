import re
import unittest

from autograph.core.enumstyle import LineType, Position, FontWeight

from metrics.core.constants import *
from metrics.wallet import BasicAnalysis, find_best_cpu_time_input, import_analysis_from_file, DecisionAnalysis


class NormalAnalysisPlotsTestCase(unittest.TestCase):

    def setUp(self) -> None:
        inconsistent_returns = {'ERR WRONGCERT', 'ERR UNSAT'}
        successful_returns = {'SAT', 'UNSAT'}

        self.analysis = DecisionAnalysis(
            input_file='data/xcsp19/full_analysis/config/metrics_scalpel_full_paths.yml'
        )

        self.analysis.check_input_consistency(
            lambda df: len(set(df['Checked answer'].unique()) & successful_returns) < 2)
        self.analysis.check_xp_consistency(lambda x: not x['Checked answer'] in inconsistent_returns)

    def test_cactus_plot(self):
        self.analysis.cactus_plot(
            # Cactus plot specificities
            cumulated=False,
            cactus_col='cpu_time',
            show_marker=False,

            # Figure size
            figure_size=(7, 3.5),

            # Titles
            title='Cactus-plot',
            x_axis_name='Number of solved inputs',
            y_axis_name='Time',

            # Axis limits
            x_min=50,
            x_max=None,
            y_min=None,
            y_max=None,

            # Axis scaling
            logx=False,
            logy=False,

            # Legend parameters
            legend_location=Position.RIGHT,
            legend_offset=(0, 0),
            ncol_legend=1,

            # Style mapping
            color_map={
                'VBS': '#000000'
            },
            style_map={
                'VBS': LineType.DASH_DOT,
            },

            # Title font styles
            title_font_name='Helvetica',
            title_font_color='#000000',
            title_font_size=FONT_SIZE,
            title_font_weight=FontWeight.BOLD,

            # Label font styles
            label_font_name='Helvetica',
            label_font_color='#000000',
            label_font_size=FONT_SIZE,
            label_font_weight=FontWeight.BOLD,

            # Others
            latex_writing=True,
            output="data/xcsp19/full_analysis/output/cactus.pdf",
            dynamic=False
        )

    def test_cactus_plot_2(self):
        self.analysis.cactus_plot(
            # Cactus plot specificities
            cumulated=True,
            cactus_col='cpu_time',
            show_marker=True,

            # Figure size
            figure_size=(7, 7),

            # Titles
            title='Cactus-plot',
            x_axis_name='Number of solved inputs',
            y_axis_name='Time',

            # Axis limits
            x_min=50,
            x_max=100,
            y_min=20,
            y_max=500,

            # Axis scaling
            logx=True,
            logy=True,

            # Legend parameters
            legend_location=Position.BOTTOM,
            legend_offset=(0, 0),
            ncol_legend=2,

            # Title font styles
            title_font_name='Helvetica',
            title_font_color='#000000',
            title_font_size=FONT_SIZE,
            title_font_weight=FontWeight.BOLD,

            # Label font styles
            label_font_name='Helvetica',
            label_font_color='#000000',
            label_font_size=FONT_SIZE,
            label_font_weight=FontWeight.BOLD,

            # Others
            latex_writing=False,
            output="data/xcsp19/full_analysis/output/cactus2.pdf",
            dynamic=False
        )

    def test_cdf_plot(self):
        self.analysis.cdf_plot(
            # Cactus plot specificities
            cumulated=False,
            cdf_col='cpu_time',
            show_marker=False,

            # Figure size
            figure_size=(7, 3.5),

            # Titles
            title='CDF-plot',
            x_axis_name='Time',
            y_axis_name='Number of solved inputs',

            # Axis limits
            x_min=None,
            x_max=None,
            y_min=None,
            y_max=None,

            # Axis scaling
            logx=False,
            logy=False,

            # Legend parameters
            legend_location=Position.RIGHT,
            legend_offset=(0, 0),
            ncol_legend=1,

            # Style mapping
            color_map={
                'VBS': '#000000'
            },
            style_map={
                'VBS': LineType.DASH_DOT,
            },

            # Title font styles
            title_font_name='Helvetica',
            title_font_color='#000000',
            title_font_size=FONT_SIZE,
            title_font_weight=FontWeight.BOLD,

            # Label font styles
            label_font_name='Helvetica',
            label_font_color='#000000',
            label_font_size=FONT_SIZE,
            label_font_weight=FontWeight.BOLD,

            # Others
            latex_writing=True,
            output="data/xcsp19/full_analysis/output/cdf.pdf",
            dynamic=False
        )

    def test_scatter_plot(self):
        self.analysis.scatter_plot(
            # Cactus plot specificities
            xp_ware_x='choco-solver 2019-09-24',
            xp_ware_y='PicatSAT 2019-09-12',
            scatter_col='cpu_time',
            color_col='Checked answer',

            # Figure size
            figure_size=(7, 3.5),

            # Titles
            title='',
            x_axis_name=None,
            y_axis_name=None,
            show_label_count=True,

            # Axis limits
            x_min=1,
            x_max=None,
            y_min=1,
            y_max=None,

            # Axis scaling
            logx=True,
            logy=True,

            # Legend parameters
            legend_location=Position.TOP,
            legend_offset=(0, -.1),
            ncol_legend=2,

            # Title font styles
            title_font_name='Helvetica',
            title_font_color='#000000',
            title_font_size=FONT_SIZE,
            title_font_weight=FontWeight.BOLD,

            # Label font styles
            label_font_name='Helvetica',
            label_font_color='#000000',
            label_font_size=FONT_SIZE,
            label_font_weight=FontWeight.BOLD,

            # Others
            latex_writing=True,
            output="data/xcsp19/full_analysis/output/scatter.pdf",
            dynamic=False
        )

    def test_box_plot(self):
        self.analysis.remove_experiment_wares({
            'Concrete 3.12.2',
            'cosoco 2.0'
        }).box_plot(
            # Box plot specificities
            box_col='cpu_time',

            # Figure size
            figure_size=(7, 7),

            # Titles
            title='',
            x_axis_name=None,
            y_axis_name=None,

            # Axis limits
            x_min=None,
            x_max=None,

            # Axis scaling
            logx=True,

            # Title font styles
            title_font_name='Helvetica',
            title_font_color='#000000',
            title_font_size=FONT_SIZE,
            title_font_weight=FontWeight.BOLD,

            # Label font styles
            label_font_name='Helvetica',
            label_font_color='#000000',
            label_font_size=FONT_SIZE,
            label_font_weight=FontWeight.BOLD,

            # Others
            latex_writing=True,
            output="data/xcsp19/full_analysis/output/box.pdf",
            dynamic=False
        )

    def test_box_plot_by_family(self):
        family_re = re.compile(r'^XCSP\d\d/(.*?)/')

        new_analysis = self.analysis.add_variable(
            new_var='family',
<<<<<<< HEAD
            function=lambda x: family_re.match(x['input']).group(1)
=======
            function=lambda x: family_re.match(x['input']).group(1).replace('_', '\_')
>>>>>>> b62220df
        )

        new_analysis = new_analysis.keep_experiment_wares({
            'cosoco 2'
        })

        new_analysis.box_plot(
            # Box plot specificities
            box_by='family',
            box_col='cpu_time',

            # Figure size
            figure_size=(7, 20),

            # Titles
            title='',
            x_axis_name=None,
            y_axis_name=None,

            # Axis limits
            x_min=None,
            x_max=None,

            # Axis scaling
            logx=True,

            # Title font styles
            title_font_name='Helvetica',
            title_font_color='#000000',
            title_font_size=FONT_SIZE,
            title_font_weight=FontWeight.BOLD,

            # Label font styles
            label_font_name='Helvetica',
            label_font_color='#000000',
            label_font_size=FONT_SIZE,
            label_font_weight=FontWeight.BOLD,

            # Others
            latex_writing=False,
            output="data/xcsp19/full_analysis/output/box_by_family.pdf",
            dynamic=False
        )


if __name__ == '__main__':
    unittest.main()<|MERGE_RESOLUTION|>--- conflicted
+++ resolved
@@ -277,11 +277,7 @@
 
         new_analysis = self.analysis.add_variable(
             new_var='family',
-<<<<<<< HEAD
-            function=lambda x: family_re.match(x['input']).group(1)
-=======
             function=lambda x: family_re.match(x['input']).group(1).replace('_', '\_')
->>>>>>> b62220df
         )
 
         new_analysis = new_analysis.keep_experiment_wares({
