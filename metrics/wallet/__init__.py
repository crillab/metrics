--- conflicted
+++ resolved
@@ -20,12 +20,7 @@
 #  along with this program.                                                    #
 #  If not, see <https://www.gnu.org/licenses/>.                                #
 # ##############################################################################
-<<<<<<< HEAD
 import os
-=======
-import urllib
-from pathlib import Path
->>>>>>> fe6e2514
 
 from metrics.wallet.dataframe.builder import Analysis
 
@@ -34,8 +29,6 @@
 
 jsonpickle_pd.register_handlers()
 
-
-<<<<<<< HEAD
 def get_cache_or_parse(input_file, filename='.cache') -> Analysis:
     if os.path.isfile(filename) and filename is not None:
         with open(filename, 'rb') as file:
@@ -46,47 +39,11 @@
             analysis.export(file=file)
             return analysis
 
+    return import_campaign(content)
 
 def import_analysis(str) -> Analysis:
     return pickle.loads(str)
 
 
 def import_analysis_from_file(file) -> Analysis:
-    return pickle.load(file)
-=======
-def import_campaigns(jsons) -> Campaign:
-    campaign = import_campaign(jsons[0])
-
-    for i in range(1, len(jsons)):
-        tmp = import_campaign(jsons[i])
-
-        campaign.experiments.extend(tmp.experiments)
-        campaign.input_set.inputs.extend(tmp.input_set.inputs)
-
-    return campaign
-
-
-def import_from_api_and_store(url, path):
-    file = Path(path)
-
-    if file.exists():
-        content = file.read_text()
-    else:
-        with urllib.request.urlopen(url) as url:
-            content = url.read().decode()
-            file.write_text(content)
-
-    return import_campaign(content)
-
-
-def import_campaign(content) -> Campaign:
-    return jsonpickle.decode(content)
-
-
-def import_campaign_data_frame(content) -> CampaignDataFrame:
-    return jsonpickle.decode(content)
-
-
-def import_analysis(content) -> Analysis:
-    return jsonpickle.decode(content)
->>>>>>> fe6e2514
+    return pickle.load(file)