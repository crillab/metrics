# ##############################################################################
#  Wallet - A Metrics Module                                                   #
#  Copyright (c) 2019-2020 - Univ Artois & CNRS, Exakis Nelite                 #
#  --------------------------------------------------------------------------  #
#  mETRICS - rEproducible sofTware peRformance analysIs in perfeCt Simplicity  #
#  wALLET - Automated tooL for expLoiting Experimental resulTs                 #
#                                                                              #
#                                                                              #
#  This program is free software: you can redistribute it and/or modify it     #
#  under the terms of the GNU Lesser General Public License as published by    #
#  the Free Software Foundation, either version 3 of the License, or (at your  #
#  option) any later version.                                                  #
#                                                                              #
#  This program is distributed in the hope that it will be useful, but         #
#  WITHOUT ANY WARRANTY; without even the implied warranty of MERCHANTABILITY  #
#  or FITNESS FOR A PARTICULAR PURPOSE.                                        #
#  See the GNU General Public License for more details.                        #
#                                                                              #
#  You should have received a copy of the GNU Lesser General Public License    #
#  along with this program.                                                    #
#  If not, see <https://www.gnu.org/licenses/>.                                #
# ##############################################################################

"""
This module provides a simple class corresponding to the builder of the dataframe linked to a campaign.
"""
from __future__ import annotations
from typing import Set, Callable, Any, List, Tuple
from warnings import warn

import jsonpickle
from pandas import DataFrame
from itertools import product

from metrics.core.model import Campaign
from metrics.core.constants import EXPERIMENT_CPU_TIME, SUCCESS_COL, INPUT_NAME, EXPERIMENT_INPUT, XP_WARE_NAME, \
    EXPERIMENT_XP_WARE, SUFFIX_EXPERIMENT, SUFFIX_INPUT, SUFFIX_XP_WARE, MISSING_DATA_COL, CONSISTENCY_COL
from metrics.scalpel import read_campaign
from metrics.wallet.figure.dynamic_figure import CactusPlotly, ScatterPlotly, BoxPlotly, CDFPlotly
from metrics.wallet.figure.static_figure import CactusMPL, ScatterMPL, BoxMPL, StatTable, ContributionTable, \
    ErrorTable, PivotTable, Description, CDFMPL



class Analysis:

    def __init__(self, input_file: str = None, data_frame: DataFrame = None,
                 is_consistent: Callable[[Any], bool] = None,
                 is_success: Callable[[Any], bool] = None):

        if data_frame is not None:
            self._data_frame = data_frame
            return

        campaign, config = read_campaign(input_file)

        is_cons = is_consistent or config.get_is_consistent()
        is_succ = is_success or config.get_is_success()

        self._data_frame = DataFrameBuilder(campaign).build_from_campaign()
        self.check_consistency(campaign, is_cons)
        self.check_success(is_succ)

    @property
    def data_frame(self):
        return self._data_frame

    def check_consistency(self, campaign: Campaign, is_consistent: Callable[[Any], bool]):
        self._complete_missing_experiments(campaign)
        self._data_frame[CONSISTENCY_COL] = self._data_frame.apply(is_consistent, axis=1)

    def _complete_missing_experiments(self, campaign: Campaign):
        inputs = [i.name for i in campaign.input_set.inputs]
        xp_wares = [ew.name for ew in campaign.experiment_wares]
        theoretical_df = DataFrame(product(inputs, xp_wares), columns=[EXPERIMENT_INPUT, EXPERIMENT_XP_WARE])

        self._data_frame[MISSING_DATA_COL] = False
        self._data_frame = self._data_frame.join(
            theoretical_df.set_index([EXPERIMENT_INPUT, EXPERIMENT_XP_WARE]), how='right', on=[EXPERIMENT_INPUT, EXPERIMENT_XP_WARE])
        self._data_frame[MISSING_DATA_COL] = self._data_frame[MISSING_DATA_COL].fillna(True)

    def check_success(self, is_success: Callable[[Any], bool]):
        if is_success is not None:
            self._data_frame[SUCCESS_COL] = self._data_frame.apply(is_success, axis=1)
        else:
            self._data_frame[SUCCESS_COL] = True

    def map(self, new_col, function):
        df = self._campaign_df.data_frame
        df[new_col] = df.apply(function, axis=1)
        return self

    def sub_analysis(self, column, sub_set) -> Analysis:
        """
        Filters the dataframe in function of sub set of authorized values for a given column.
        @param column: column where  to keep the sub set of values.
        @param sub_set: the sub set of authorised values.
        @return: the filtered dataframe in a new instance of Analysis.
        """
        return self.__class__(campaign_df=self._campaign_df.sub_data_frame(column, sub_set))

    def add_vbew(self, xp_ware_set=None, opti_col=EXPERIMENT_CPU_TIME, minimize=True, vbew_name='vbew', diff=0) -> Analysis:
        """
        Make a Virtual Best ExperimentWare.
        We get the best results of a sub set of experiment wares.
        For example, we can create the vbew of all current experimentwares based on the column cpu_time. A new
        experiment_ware "vbew" is created with best experiments (in term of cpu_time) of the xp_ware_set.
        @param xp_ware_set: we based this vbew on this subset of experimentwares.
        @param opti_col: the col we want to optimize.
        @param minimize: True if the min value is the optimal, False if it is the max value.
        @param vbew_name: name of the vbew.
        @return: a new instance of Analysis with the new vbew.
        """
        return self.__class__(campaign_df=self._campaign_df.add_vbew(xp_ware_set, opti_col, minimize, vbew_name, diff))

    def groupby(self, column) -> List[Analysis]:
        """
        Makes a group by a given column.
        @param column: column where to applu the groupby.
        @return: a list of Analysis with each group.
        """
        return [
            self.__class__(campaign_df=cdf) for cdf in self._campaign_df.groupby(column)
        ]

    def get_all_experiment_ware_pairs(self) -> List[Analysis]:
        xpw = self.campaign_df.xp_ware_names

        return [
            self.sub_analysis('experiment_ware', [xpw[i], j]) for i in range(len(xpw) - 1) for j in xpw[i + 1:]
        ]

<<<<<<< HEAD
    def normalize_by(self, xp_ware, on) -> Analysis:
        return self.__class__(campaign_df=self._campaign_df.normalize_by(xp_ware, on))

=======
>>>>>>> fe6e2514
    def get_only_failed(self):
        return self.__class__(campaign_df=self._campaign_df.get_only_failed())

    def get_only_success(self):
        return self.__class__(campaign_df=self._campaign_df.get_only_success())

    def get_only_common_failed(self):
        return self.__class__(campaign_df=self._campaign_df.get_only_common_failed())

    def get_only_common_success(self):
        return self.__class__(campaign_df=self._campaign_df.get_only_common_success())

    def delete_common_failed(self):
        return self.__class__(campaign_df=self._campaign_df.delete_common_failed())

    def delete_common_success(self):
        return self.__class__(campaign_df=self._campaign_df.delete_common_success())

    def delete_input_when(self, f):
        return self.__class__(campaign_df=self._campaign_df.delete_input_when(f))

    def describe(self, **kwargs: dict):
        return Description(self._campaign_df, **kwargs).get_description()

    def get_cactus_plot(self, dynamic: bool = False, **kwargs: dict):
        return (CactusPlotly(self._campaign_df, **kwargs) if dynamic else CactusMPL(self._campaign_df,
                                                                                    **kwargs)).get_figure()

    def get_scatter_plot(self, dynamic: bool = False, **kwargs: dict):
        return (ScatterPlotly(self._campaign_df, **kwargs) if dynamic else ScatterMPL(self._campaign_df,
                                                                                      **kwargs)).get_figure()

    def get_cdf(self, dynamic: bool = False, **kwargs: dict):
        return (CDFPlotly(self._campaign_df, **kwargs) if dynamic else CDFMPL(self._campaign_df, **kwargs)).get_figure()

    def get_box_plot(self, dynamic: bool = False, **kwargs: dict):
        return (BoxPlotly(self._campaign_df, **kwargs) if dynamic else BoxMPL(self._campaign_df, **kwargs)).get_figure()

    def get_stat_table(self, **kwargs: dict):
        return StatTable(self._campaign_df, **kwargs).get_figure()

    def get_contribution_table(self, **kwargs: dict):
        return ContributionTable(self._campaign_df, **kwargs).get_figure()

    def get_error_table(self, **kwargs: dict):
        return ErrorTable(self._campaign_df, **kwargs).get_figure()

    def get_pivot_table(self, **kwargs: dict):
        return PivotTable(self._campaign_df, **kwargs).get_figure()

    def export(self):
        return jsonpickle.encode(self)

    def check_success(self, is_succ):
        pass


class DataFrameBuilder:
    """
    This builder permits to make a dataframe composed of the Campaign information.
    """

    def __init__(self, campaign: Campaign):
        """
        Creates a campaign dataframe.
        @param campaign: the campaign to build as a campaign
        """
        self._campaign = campaign

    @property
    def campaign(self):
        """

        @return: the campaign associated to this builder.
        """
        return self._campaign

    def build_from_campaign(self) -> DataFrame:
        """
        Builds a campaign dataframe directly from the original campaign.
        @return: the builded campaign dataframe.
        """
        experiment_wares_df = self._make_experiment_wares_df()
        inputs_df = self._make_inputs_df()
        experiments_df = self._make_experiments_df()

        return experiments_df \
            .join(inputs_df.set_index(INPUT_NAME), on=EXPERIMENT_INPUT, lsuffix=SUFFIX_EXPERIMENT, rsuffix=SUFFIX_INPUT,
                  how='inner') \
            .join(experiment_wares_df.set_index(XP_WARE_NAME),
                  on=EXPERIMENT_XP_WARE, lsuffix=SUFFIX_EXPERIMENT, rsuffix=SUFFIX_XP_WARE, how='inner'
                  )

    def _make_experiment_wares_df(self) -> DataFrame:
        """
        Makes the data frame composed of experiment wares.
        @return: the data frame composed of experiment wares.
        """
        return DataFrame([ware.__dict__ for ware in self._campaign.experiment_wares])

    def _make_inputs_df(self) -> DataFrame:
        """
        Makes the data frame composed of inputs.
        @return: the data frame composed of inputs.
        """
        return DataFrame([input.__dict__ for input in self._campaign.input_set.inputs])

    def _make_experiments_df(self) -> DataFrame:
        """
        Makes the data frame composed of experiments.
        @return: the data frame composed of experiments.
        """
        return DataFrame([xp.__dict__ for xp in self._campaign.experiments])<|MERGE_RESOLUTION|>--- conflicted
+++ resolved
@@ -130,12 +130,9 @@
             self.sub_analysis('experiment_ware', [xpw[i], j]) for i in range(len(xpw) - 1) for j in xpw[i + 1:]
         ]
 
-<<<<<<< HEAD
     def normalize_by(self, xp_ware, on) -> Analysis:
         return self.__class__(campaign_df=self._campaign_df.normalize_by(xp_ware, on))
 
-=======
->>>>>>> fe6e2514
     def get_only_failed(self):
         return self.__class__(campaign_df=self._campaign_df.get_only_failed())
 
