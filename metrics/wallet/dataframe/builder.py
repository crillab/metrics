# ##############################################################################
#  Wallet - A Metrics Module                                                   #
#  Copyright (c) 2019-2020 - Univ Artois & CNRS, Exakis Nelite                 #
#  --------------------------------------------------------------------------  #
#  mETRICS - rEproducible sofTware peRformance analysIs in perfeCt Simplicity  #
#  wALLET - Automated tooL for expLoiting Experimental resulTs                 #
#                                                                              #
#                                                                              #
#  This program is free software: you can redistribute it and/or modify it     #
#  under the terms of the GNU Lesser General Public License as published by    #
#  the Free Software Foundation, either version 3 of the License, or (at your  #
#  option) any later version.                                                  #
#                                                                              #
#  This program is distributed in the hope that it will be useful, but         #
#  WITHOUT ANY WARRANTY; without even the implied warranty of MERCHANTABILITY  #
#  or FITNESS FOR A PARTICULAR PURPOSE.                                        #
#  See the GNU General Public License for more details.                        #
#                                                                              #
#  You should have received a copy of the GNU Lesser General Public License    #
#  along with this program.                                                    #
#  If not, see <https://www.gnu.org/licenses/>.                                #
# ##############################################################################

"""
This module provides a simple class corresponding to the builder of the dataframe linked to a campaign.
"""
from __future__ import annotations
from typing import Set, Callable, Any, List, Tuple

import jsonpickle
from pandas import DataFrame
from itertools import product

from metrics.core.model import Campaign
from metrics.core.constants import EXPERIMENT_CPU_TIME, SUCCESS_COL, INPUT_PATH, EXPERIMENT_INPUT, XP_WARE_NAME, \
    EXPERIMENT_XP_WARE
from metrics.scalpel import read_campaign, ScalpelConfiguration
from metrics.wallet.dataframe.dataframe import CampaignDataFrame
from metrics.wallet.figure.dynamic_figure import CactusPlotly, ScatterPlotly, BoxPlotly, CDFPlotly
from metrics.wallet.figure.static_figure import CactusMPL, ScatterMPL, BoxMPL, CDFMPL, StatTable, ContributionTable, \
    ErrorTable


class Analysis:

    def __init__(self, input_file: str = None, is_success: Callable[[Any], bool] = None, campaign: Campaign = None, campaign_df: CampaignDataFrame = None ):
        if campaign_df is None:
            self._input_file = input_file
            self._campaign = campaign
            self._is_success = (lambda x: x[EXPERIMENT_CPU_TIME] < self._campaign.timeout) if is_success is None else is_success
<<<<<<< HEAD
            if campaign is None:
                camp, config = self._make_campaign()
                self._campaign = camp
                suc = config.get_is_success()
                if suc is not None:
                    self._is_success = suc
            self._campaign_df = self._make_campaign_df()
=======
            self._make_campaign_df()
>>>>>>> b43aed8a
        else:
            self._campaign_df = campaign_df

    @property
    def campaign_df(self):
        return self._campaign_df

    def _make_campaign(self) -> Tuple[Campaign, ScalpelConfiguration]:
        return read_campaign(self._input_file)

    def _make_campaign_df(self):
        self._campaign_df = CampaignDataFrameBuilder(self._campaign).build_from_campaign()
        self._complete_missing_experiments()

        self._campaign_df.data_frame[SUCCESS_COL] = self._campaign_df.data_frame.apply(self._is_success, axis=1)
        self._campaign_df.data_frame[EXPERIMENT_CPU_TIME] = self._campaign_df.data_frame.apply(lambda x: x[EXPERIMENT_CPU_TIME] if x[SUCCESS_COL] else self._campaign_df.campaign.timeout, axis=1)

    def _complete_missing_experiments(self):
        inputs = [i.path for i in self._campaign_df.campaign.input_set.inputs]
        xp_wares = [ew.name for ew in self._campaign_df.campaign.experiment_wares]
        theorical_xps = DataFrame(product(inputs, xp_wares), columns=['input', 'experiment_ware'])
        df = self._campaign_df._data_frame

        df['missing'] = False
        df = self._campaign_df._data_frame = self._campaign_df.data_frame.join(theorical_xps.set_index(['input', 'experiment_ware']), how='right', on=['input', 'experiment_ware'])
        df['missing'] = df['missing'].fillna(True)

    def map(self, new_col, function):
        df = self._campaign_df.data_frame
        df[new_col] = df.apply(function, axis=1)

    def sub_analysis(self, column, sub_set) -> Analysis:
        """
        Filters the dataframe in function of sub set of authorized values for a given column.
        @param column: column where  to keep the sub set of values.
        @param sub_set: the sub set of authorised values.
        @return: the filtered dataframe in a new instance of Analysis.
        """
        return Analysis(campaign_df=self._campaign_df.sub_data_frame(column, sub_set))

    def add_vbew(self, xp_ware_set, opti_col=EXPERIMENT_CPU_TIME, minimize=True, vbew_name='vbew') -> Analysis:
        """
        Make a Virtual Best ExperimentWare.
        We get the best results of a sub set of experiment wares.
        For example, we can create the vbew of all current experimentwares based on the column cpu_time. A new
        experiment_ware "vbew" is created with best experiments (in term of cpu_time) of the xp_ware_set.
        @param xp_ware_set: we based this vbew on this subset of experimentwares.
        @param opti_col: the col we want to optimize.
        @param minimize: True if the min value is the optimal, False if it is the max value.
        @param vbew_name: name of the vbew.
        @return: a new instance of Analysis with the new vbew.
        """
        return Analysis(campaign_df=self._campaign_df.add_vbew(xp_ware_set, opti_col, minimize, vbew_name))

    def groupby(self, column) -> List[Analysis]:
        """
        Makes a group by a given column.
        @param column: column where to applu the groupby.
        @return: a list of Analysis with each group.
        """
        return [
            Analysis(campaign_df=cdf) for cdf in self._campaign_df.groupby(column)
        ]

    def get_cactus_plot(self, dynamic: bool = False, **kwargs: dict):
        return (CactusPlotly(self._campaign_df, **kwargs) if dynamic else CactusMPL(self._campaign_df, **kwargs)).get_figure()

    def get_scatter_plot(self, dynamic: bool = False, **kwargs: dict):
        return (ScatterPlotly(self._campaign_df, **kwargs) if dynamic else ScatterMPL(self._campaign_df, **kwargs)).get_figure()

    def get_cdf(self, dynamic: bool = False, **kwargs: dict):
        return (CDFPlotly(self._campaign_df, **kwargs) if dynamic else CDFMPL(self._campaign_df, **kwargs)).get_figure()

    def get_box_plot(self, dynamic: bool = False, **kwargs: dict):
        return (BoxPlotly(self._campaign_df, **kwargs) if dynamic else BoxMPL(self._campaign_df, **kwargs)).get_figure()

    def get_stat_table(self, **kwargs: dict):
        return StatTable(self._campaign_df, **kwargs).get_figure()

    def get_contribution_table(self, **kwargs: dict):
        return ContributionTable(self._campaign_df, **kwargs).get_figure()

    def get_error_table(self, **kwargs: dict):
        return ErrorTable(self._campaign_df, **kwargs).get_figure()

    def export(self):
        return jsonpickle.encode(self)


class CampaignDataFrameBuilder:
    """
    This builder permits to make a campaign dataframe.
    """

    def __init__(self, campaign: Campaign):
        """
        Creates a campaign dataframe.
        @param campaign: the campaign to build as a campaign
        """
        self._campaign = campaign

    @property
    def campaign(self):
        """

        @return: the campaign associated to this builder.
        """
        return self._campaign

    def build_from_campaign(self) -> CampaignDataFrame:
        """
        Builds a campaign dataframe directly from the original campaign.
        @return: the builded campaign dataframe.
        """
        experiment_wares_df = self._make_experiment_wares_df()
        inputs_df = self._make_inputs_df()
        experiments_df = self._make_experiments_df()

        campaign_df = experiments_df \
            .join(inputs_df.set_index(INPUT_PATH), on=EXPERIMENT_INPUT, lsuffix='_experiment', rsuffix='_input', how='inner') \
            .join(experiment_wares_df.set_index(XP_WARE_NAME),
                  on=EXPERIMENT_XP_WARE, lsuffix='_experiment', rsuffix='_xpware', how='inner'
                  )

        return self.build_from_data_frame(campaign_df, self._campaign.name)

    def build_from_data_frame(self, campaign_df: DataFrame, name: str = None, vbew_names: Set[str] = None) -> CampaignDataFrame:
        """
        Builds a campaign dataframe directly from a pandas dataframe. It must corresponds to the original dataframe
        with some modifications but with necessary columns.
        @param campaign_df: a pandas dataframe.
        @param name: the name corresponding to the current dataframe.
        @return: the builded campaign dataframe.
        """
        return CampaignDataFrame(self, campaign_df, name or self._campaign.name, vbew_names or set())

    def _make_experiment_wares_df(self) -> DataFrame:
        """
        Makes the data frame composed of experiment wares.
        @return: the data frame composed of experiment wares.
        """
        return DataFrame([ware.__dict__ for ware in self._campaign.experiment_wares])

    def _make_inputs_df(self) -> DataFrame:
        """
        Makes the data frame composed of inputs.
        @return: the data frame composed of inputs.
        """
        return DataFrame([input.__dict__ for input in self._campaign.input_set.inputs])

    def _make_experiments_df(self) -> DataFrame:
        """
        Makes the data frame composed of experiments.
        @return: the data frame composed of experiments.
        """
        return DataFrame([xp.__dict__ for xp in self._campaign.experiments])<|MERGE_RESOLUTION|>--- conflicted
+++ resolved
@@ -48,17 +48,13 @@
             self._input_file = input_file
             self._campaign = campaign
             self._is_success = (lambda x: x[EXPERIMENT_CPU_TIME] < self._campaign.timeout) if is_success is None else is_success
-<<<<<<< HEAD
             if campaign is None:
                 camp, config = self._make_campaign()
                 self._campaign = camp
                 suc = config.get_is_success()
                 if suc is not None:
                     self._is_success = suc
-            self._campaign_df = self._make_campaign_df()
-=======
             self._make_campaign_df()
->>>>>>> b43aed8a
         else:
             self._campaign_df = campaign_df
 
