--- conflicted
+++ resolved
@@ -77,14 +77,10 @@
         return campaign_key, 1
 
     def get_sorted_keys(self, scalpel_key: str):
-<<<<<<< HEAD
-        return self._dict_representation[scalpel_key]
-=======
         keys = self._dict_representation.get(scalpel_key)
         if keys is None:
             return [scalpel_key]
         return keys
->>>>>>> 6d08a238
 
 
 class CampaignParserListener:
@@ -203,14 +199,6 @@
             self._current_builder[scalpel_key] = name
 
             if self._current_experiment:
-<<<<<<< HEAD
-                if scalpel_key == 'experiment_ware' and self._campaign_builder.has_experiment_ware_with_name(name):
-                    xp_ware_builder = self._campaign_builder.add_experiment_ware_builder()
-                    self.create_on_the_fly(xp_ware_builder, read_values, 'name', name)
-                if scalpel_key == 'input' and self._campaign_builder.has_input_with_path(name):
-                    self._input_set_builder = self._input_set_builder if self._input_set_builder is not None \
-                        else self._campaign_builder.add_input_set_builder()
-=======
                 if scalpel_key == 'experiment_ware' and not self._campaign_builder.has_experiment_ware_with_name(name):
                     xp_ware_builder = self._campaign_builder.add_experiment_ware_builder()
                     self.create_on_the_fly(xp_ware_builder, read_values, 'name', name)
@@ -218,7 +206,6 @@
                     if self._input_set_builder is None:
                         self._input_set_builder = self._campaign_builder.add_input_set_builder()
                         self._input_set_builder['name'] = 'auto_name'
->>>>>>> 6d08a238
                     input_builder = self._input_set_builder.add_input_builder()
                     self.create_on_the_fly(input_builder, read_values, 'path', name)
             del self._pending_keys[scalpel_key]
